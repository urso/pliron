--- conflicted
+++ resolved
@@ -14,16 +14,11 @@
     context::{Context, Ptr},
     dialect::Dialect,
     error::Result,
-<<<<<<< HEAD
-    impl_attr, impl_attr_interface, input_err,
+    impl_attr_interface, input_err,
     irfmt::{
         parsers::{spaced, type_parser},
         printers::{concat, quoted},
     },
-=======
-    impl_attr_interface, input_err,
-    irfmt::printers::quoted,
->>>>>>> 85c45877
     location::Located,
     parsable::{IntoParseResult, Parsable, ParseResult, StateStream},
     printable::{self, Printable},

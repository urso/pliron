--- conflicted
+++ resolved
@@ -6,23 +6,13 @@
     identifier::Identifier,
     input_err_noloc,
     irfmt::{
-<<<<<<< HEAD
-        parsers::{spaced, type_parser},
+        parsers::{location, spaced, type_parser},
         printers::{concat, enclosed, list_with_sep},
-    },
-    location::{Located, Location},
-    parsable::{IntoParseResult, Parsable, ParseResult, StateStream},
-    printable::{self, ListSeparator, Printable},
-    r#type::{Type, TypeObj},
-=======
-        parsers::{location, spaced, type_parser},
-        printers::{enclosed, list_with_sep},
     },
     location::Located,
     parsable::{IntoParseResult, Parsable, ParseResult, StateStream},
     printable::{self, ListSeparator, Printable},
     r#type::{Type, TypeObj, TypePtr},
->>>>>>> 4e8e400e
     verify_err_noloc,
 };
 use combine::{between, optional, parser::char::spaces, sep_by, token, Parser};

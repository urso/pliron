--- conflicted
+++ resolved
@@ -5,7 +5,6 @@
     error::Result,
     identifier::Identifier,
     impl_type, input_err_noloc,
-<<<<<<< HEAD
     irfmt::{
         parsers::{spaced, type_parser},
         printers::{concat, enclosed, list_with_sep},
@@ -14,13 +13,6 @@
     parsable::{IntoParseResult, Parsable, ParseResult, StateStream},
     printable::{self, ListSeparator, Printable},
     r#type::{Type, TypeObj},
-=======
-    irfmt::printers::{enclosed, list_with_sep},
-    location::{Located, Location},
-    parsable::{spaced, IntoParseResult, Parsable, ParseResult, StateStream},
-    printable::{self, ListSeparator, Printable},
-    r#type::{type_parser, Type, TypeObj},
->>>>>>> 270f1191
     verify_err_noloc,
 };
 use combine::{between, optional, parser::char::spaces, sep_by, token, Parser};
@@ -192,10 +184,6 @@
         state: &printable::State,
         f: &mut core::fmt::Formatter<'_>,
     ) -> core::fmt::Result {
-<<<<<<< HEAD
-        // write!(f, "<", Self::get_type_id_static().disp(ctx))?;
-=======
->>>>>>> 270f1191
         write!(f, "<")?;
 
         use std::cell::RefCell;
@@ -348,11 +336,7 @@
         state: &printable::State,
         f: &mut core::fmt::Formatter<'_>,
     ) -> core::fmt::Result {
-<<<<<<< HEAD
-        concat(("<", self.to, ">")).fmt(ctx, state, f)
-=======
         write!(f, "<{}>", self.to.disp(ctx))
->>>>>>> 270f1191
     }
 }
 
@@ -435,11 +419,7 @@
 
         assert_eq!(
             list_struct.disp(&ctx).to_string(),
-<<<<<<< HEAD
-            "llvm.struct <LinkedList { data: builtin.int <i64>, next: llvm.ptr <llvm.struct <LinkedList>> }>"
-=======
             "llvm.struct<LinkedList { data: builtin.int<i64>, next: llvm.ptr<llvm.struct<LinkedList>> }>"
->>>>>>> 270f1191
         );
 
         let head_fields = vec![

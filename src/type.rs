//! Every SSA value, such as operation results or block arguments
//! has a type defined by the type system.
//!
//! The type system is open, with no fixed list of types,
//! and there are no restrictions on the abstractions they represent.
//!
//! See [MLIR Types](https://mlir.llvm.org/docs/DefiningDialects/AttributesAndTypes/#types)
//!
//! The [def_type](pliron_derive::def_type) proc macro from [pliron-derive]
//! can be used to implement [Type] for a rust type.

use crate::common_traits::Verify;
use crate::context::{private::ArenaObj, ArenaCell, Context, Ptr};
use crate::dialect::{Dialect, DialectName};
use crate::error::Result;
use crate::identifier::Identifier;
<<<<<<< HEAD
use crate::input_err;
=======
>>>>>>> 4e8e400e
use crate::irfmt::parsers::spaced;
use crate::location::Located;
use crate::parsable::{Parsable, ParseResult, ParserFn, StateStream};
use crate::printable::{self, Printable};
use crate::storage_uniquer::TypeValueHash;
use crate::{arg_err_noloc, input_err};

use combine::{parser, Parser};
use downcast_rs::{impl_downcast, Downcast};
use std::cell::Ref;
use std::fmt::Debug;
use std::hash::{Hash, Hasher};
use std::marker::PhantomData;
use std::ops::Deref;
use thiserror::Error;

/// Basic functionality that every type in the IR must implement.
/// Type objects (instances of a Type) are (mostly) immutable once created,
/// and are uniqued globally. Uniquing is based on the type name (i.e.,
/// the rust type being defined) and its contents.
///
/// So, for example, if we have
/// ```rust,ignore
///     struct IntType {
///         width: u64
///     }
///     impl Type for IntType { .. }
/// ```
/// the uniquing will include
///   - [`std::any::TypeId::of::<IntType>()`](std::any::TypeId)
///   - `width`
///
/// Types *can* have mutable contents that can be modified *after*
/// the type is created. This enables creation of recursive types.
/// In such a case, it is up to the type definition to ensure that
///   1. It manually implements Hash, ignoring these mutable fields.
///   2. A proper distinguisher content (such as a string), that is part
///      of the hash, is used so that uniquing still works.
pub trait Type: Printable + Verify + Downcast + Sync + Debug {
    /// Compute and get the hash for this instance of Self.
    /// Hash collisions can be a possibility.
    fn hash_type(&self) -> TypeValueHash;
    /// Is self equal to an other Type?
    fn eq_type(&self, other: &dyn Type) -> bool;

    /// Get a copyable pointer to this type.
    // Unlike in other [ArenaObj]s,
    // we do not store a self pointer inside the object itself
    // because that can upset taking automatic hashes of the object.
    fn get_self_ptr(&self, ctx: &Context) -> Ptr<TypeObj> {
        let is = |other: &TypeObj| self.eq_type(&**other);
        let idx = ctx
            .type_store
            .get(self.hash_type(), &is)
            .expect("Unregistered type object in existence");
        Ptr {
            idx,
            _dummy: PhantomData::<TypeObj>,
        }
    }

    /// Register an instance of a type in the provided [Context]
    /// Returns a pointer to self. If the type was already registered,
    /// a pointer to the existing object is returned.
    fn register_instance(t: Self, ctx: &mut Context) -> TypePtr<Self>
    where
        Self: Sized,
    {
        let hash = t.hash_type();
        let idx = ctx
            .type_store
            .get_or_create_unique(Box::new(t), hash, &TypeObj::eq);
        let ptr = Ptr {
            idx,
            _dummy: PhantomData::<TypeObj>,
        };
        TypePtr(ptr, PhantomData::<Self>)
    }

    /// If an instance of `t` already exists, get a [Ptr] to it.
    /// Consumes `t` either way.
    fn get_instance(t: Self, ctx: &Context) -> Option<TypePtr<Self>>
    where
        Self: Sized,
    {
        let is = |other: &TypeObj| t.eq_type(&**other);
        ctx.type_store.get(t.hash_type(), &is).map(|idx| {
            let ptr = Ptr {
                idx,
                _dummy: PhantomData::<TypeObj>,
            };
            TypePtr(ptr, PhantomData::<Self>)
        })
    }

    /// Get a Type's static name. This is *not* per instantiation of the type.
    /// It is mostly useful for printing and parsing the type.
    /// Uniquing does *not* use this, but instead uses [std::any::TypeId].
    fn get_type_id(&self) -> TypeId;

    /// Same as [get_type_id](Self::get_type_id), but without the self reference.
    fn get_type_id_static() -> TypeId
    where
        Self: Sized;

    /// Register this Type's [TypeId] in the dialect it belongs to.
    fn register_type_in_dialect(dialect: &mut Dialect, parser: ParserFn<(), TypePtr<Self>>)
    where
        Self: Sized,
    {
        // Specifying higher ranked lifetime on a closure:
        // https://stackoverflow.com/a/46198877/2128804
        fn constrain<F>(f: F) -> F
        where
            F: for<'a> Fn(
                &'a (),
            ) -> Box<
                dyn Parser<StateStream<'a>, Output = Ptr<TypeObj>, PartialState = ()> + 'a,
            >,
        {
            f
        }
        let ptr_parser = constrain(move |_| {
            combine::parser(move |parsable_state: &mut StateStream<'_>| {
                parser(&(), ())
                    .parse_stream(parsable_state)
                    .map(|typtr| typtr.to_ptr())
                    .into_result()
            })
            .boxed()
        });
        dialect.add_type(Self::get_type_id_static(), Box::new(ptr_parser));
    }
}
impl_downcast!(Type);

/// A storable closure for parsing any [TypeId] followed by the full [Type].
pub(crate) type TypeParserFn = Box<
    dyn for<'a> Fn(
        &'a (),
    ) -> Box<
        dyn Parser<StateStream<'a>, Output = Ptr<TypeObj>, PartialState = ()> + 'a,
    >,
>;

/// Trait for IR entities that have a direct type.
pub trait Typed {
    /// Get the [Type] of the current entity.
    fn get_type(&self, ctx: &Context) -> Ptr<TypeObj>;
}

impl Typed for Ptr<TypeObj> {
    fn get_type(&self, _ctx: &Context) -> Ptr<TypeObj> {
        *self
    }
}

impl Typed for dyn Type {
    fn get_type(&self, ctx: &Context) -> Ptr<TypeObj> {
        self.get_self_ptr(ctx)
    }
}

impl<T: Typed + ?Sized> Typed for &T {
    fn get_type(&self, ctx: &Context) -> Ptr<TypeObj> {
        (*self).get_type(ctx)
    }
}

impl<T: Typed + ?Sized> Typed for &mut T {
    fn get_type(&self, ctx: &Context) -> Ptr<TypeObj> {
        (**self).get_type(ctx)
    }
}

impl<T: Typed + ?Sized> Typed for Box<T> {
    fn get_type(&self, ctx: &Context) -> Ptr<TypeObj> {
        (**self).get_type(ctx)
    }
}

#[derive(Clone, Hash, PartialEq, Eq)]
/// A Type's name (not including it's dialect).
pub struct TypeName(Identifier);

impl TypeName {
    /// Create a new TypeName.
    pub fn new(name: &str) -> TypeName {
        TypeName(name.into())
    }
}

impl Deref for TypeName {
    type Target = Identifier;

    fn deref(&self) -> &Self::Target {
        &self.0
    }
}

impl Printable for TypeName {
    fn fmt(
        &self,
        _ctx: &Context,
        _state: &printable::State,
        f: &mut core::fmt::Formatter<'_>,
    ) -> core::fmt::Result {
        write!(f, "{}", self.0)
    }
}

impl Parsable for TypeName {
    type Arg = ();
    type Parsed = TypeName;

    fn parse<'a>(
        state_stream: &mut crate::parsable::StateStream<'a>,
        _arg: Self::Arg,
    ) -> ParseResult<'a, Self::Parsed>
    where
        Self: Sized,
    {
        Identifier::parser(())
            .map(|name| TypeName::new(&name))
            .parse_stream(state_stream)
            .into()
    }
}

/// A combination of a Type's name and its dialect.
#[derive(Clone, Hash, PartialEq, Eq)]
pub struct TypeId {
    pub dialect: DialectName,
    pub name: TypeName,
}

impl Parsable for TypeId {
    type Arg = ();
    type Parsed = TypeId;

    // Parses (but does not validate) a TypeId.
    fn parse<'a>(
        state_stream: &mut StateStream<'a>,
        _arg: Self::Arg,
    ) -> ParseResult<'a, Self::Parsed>
    where
        Self: Sized,
    {
        let mut parser = DialectName::parser(())
            .skip(parser::char::char('.'))
            .and(TypeName::parser(()))
            .map(|(dialect, name)| TypeId { dialect, name });
        parser.parse_stream(state_stream).into()
    }
}

impl Printable for TypeId {
    fn fmt(
        &self,
        ctx: &Context,
        _state: &printable::State,
        f: &mut core::fmt::Formatter<'_>,
    ) -> core::fmt::Result {
        write!(f, "{}.{}", self.dialect.disp(ctx), self.name.disp(ctx))
    }
}

/// Since we can't store the [Type] trait in the arena,
/// we store boxed dyn objects of it instead.
pub type TypeObj = Box<dyn Type>;

impl PartialEq for TypeObj {
    fn eq(&self, other: &Self) -> bool {
        (**self).eq_type(&**other)
    }
}

impl Printable for TypeObj {
    fn fmt(
        &self,
        ctx: &Context,
        state: &printable::State,
        f: &mut std::fmt::Formatter<'_>,
    ) -> std::fmt::Result {
        self.get_type_id().fmt(ctx, state, f)?;
        Printable::fmt(self.deref(), ctx, state, f)
    }
}

impl Parsable for Ptr<TypeObj> {
    type Arg = ();
    type Parsed = Self;

    fn parse<'a>(
        state_stream: &mut StateStream<'a>,
        _arg: Self::Arg,
    ) -> ParseResult<'a, Self::Parsed> {
        let loc = state_stream.loc();
        let type_id_parser = spaced(TypeId::parser(()));

        let mut type_parser = type_id_parser.then(move |type_id: TypeId| {
            // This clone is to satify the borrow checker.
            let loc = loc.clone();
            combine::parser(move |parsable_state: &mut StateStream<'a>| {
                let state = &parsable_state.state;
                let dialect = state
                    .ctx
                    .dialects
                    .get(&type_id.dialect)
                    .expect("Dialect name parsed but dialect isn't registered");
                let Some(type_parser) = dialect.types.get(&type_id) else {
                    input_err!(loc.clone(), "Unregistered type {}", type_id.disp(state.ctx))?
                };
                type_parser(&(), ()).parse_stream(parsable_state).into()
            })
        });

        type_parser.parse_stream(state_stream).into_result()
    }
}

impl Eq for TypeObj {}

impl Hash for TypeObj {
    fn hash<H: Hasher>(&self, state: &mut H) {
        state.write(&u64::from(self.hash_type()).to_ne_bytes())
    }
}

impl ArenaObj for TypeObj {
    fn get_arena(ctx: &Context) -> &ArenaCell<Self> {
        &ctx.type_store.unique_store
    }

    fn get_arena_mut(ctx: &mut Context) -> &mut ArenaCell<Self> {
        &mut ctx.type_store.unique_store
    }

    fn get_self_ptr(&self, ctx: &Context) -> Ptr<Self> {
        self.as_ref().get_self_ptr(ctx)
    }

    fn dealloc_sub_objects(_ptr: Ptr<Self>, _ctx: &mut Context) {
        panic!("Cannot dealloc arena sub-objects of types")
    }
}

<<<<<<< HEAD
=======
impl Printable for TypeObj {
    fn fmt(
        &self,
        ctx: &Context,
        state: &printable::State,
        f: &mut std::fmt::Formatter<'_>,
    ) -> std::fmt::Result {
        self.get_type_id().fmt(ctx, state, f)?;
        Printable::fmt(self.deref(), ctx, state, f)
    }
}

impl Parsable for Ptr<TypeObj> {
    type Arg = ();
    type Parsed = Self;

    fn parse<'a>(
        state_stream: &mut StateStream<'a>,
        _arg: Self::Arg,
    ) -> ParseResult<'a, Self::Parsed> {
        let loc = state_stream.loc();
        let type_id_parser = spaced(TypeId::parser(()));

        let mut type_parser = type_id_parser.then(move |type_id: TypeId| {
            // This clone is to satify the borrow checker.
            let loc = loc.clone();
            combine::parser(move |parsable_state: &mut StateStream<'a>| {
                let state = &parsable_state.state;
                let dialect = state
                    .ctx
                    .dialects
                    .get(&type_id.dialect)
                    .expect("Dialect name parsed but dialect isn't registered");
                let Some(type_parser) = dialect.types.get(&type_id) else {
                    input_err!(loc.clone(), "Unregistered type {}", type_id.disp(state.ctx))?
                };
                type_parser(&()).parse_stream(parsable_state).into()
            })
        });

        type_parser.parse_stream(state_stream).into_result()
    }
}

>>>>>>> 4e8e400e
impl Verify for TypeObj {
    fn verify(&self, ctx: &Context) -> Result<()> {
        self.as_ref().verify(ctx)
    }
<<<<<<< HEAD
=======
}

/// A wrapper around [`Ptr<TypeObj>`](TypeObj) with the underlying [Type] statically marked.
#[derive(Debug)]
pub struct TypePtr<T: Type>(Ptr<TypeObj>, PhantomData<T>);

#[derive(Error, Debug)]
#[error("TypePtr mismatch: Constructing {expected} but provided {provided}")]
pub struct TypePtrErr {
    pub expected: String,
    pub provided: String,
}

impl<T: Type> TypePtr<T> {
    /// Return a [Ref] to the [Type]
    /// This borrows from a RefCell and the borrow is live
    /// as long as the returned [Ref] lives.
    pub fn deref<'a>(&self, ctx: &'a Context) -> Ref<'a, T> {
        Ref::map(self.0.deref(ctx), |t| {
            t.downcast_ref::<T>()
                .expect("Type mistmatch, inconsistent TypePtr")
        })
    }

    /// Create a new [TypePtr] from [`Ptr<TypeObj>`](TypeObj)
    pub fn from_ptr(ptr: Ptr<TypeObj>, ctx: &Context) -> Result<TypePtr<T>> {
        if ptr.deref(ctx).is::<T>() {
            Ok(TypePtr(ptr, PhantomData::<T>))
        } else {
            arg_err_noloc!(TypePtrErr {
                expected: T::get_type_id_static().disp(ctx).to_string(),
                provided: ptr.disp(ctx).to_string()
            })
        }
    }

    /// Erase the static rust type.
    pub fn to_ptr(&self) -> Ptr<TypeObj> {
        self.0
    }
}

impl<T: Type> From<TypePtr<T>> for Ptr<TypeObj> {
    fn from(value: TypePtr<T>) -> Self {
        value.to_ptr()
    }
}

impl<T: Type> Clone for TypePtr<T> {
    fn clone(&self) -> TypePtr<T> {
        *self
    }
}

impl<T: Type> Copy for TypePtr<T> {}

impl<T: Type> PartialEq for TypePtr<T> {
    fn eq(&self, other: &Self) -> bool {
        self.0 == other.0
    }
}

impl<T: Type> Eq for TypePtr<T> {}

impl<T: Type> Hash for TypePtr<T> {
    fn hash<H: std::hash::Hasher>(&self, state: &mut H) {
        self.0.hash(state);
    }
}

impl<T: Type> Printable for TypePtr<T> {
    fn fmt(
        &self,
        ctx: &Context,
        state: &printable::State,
        f: &mut core::fmt::Formatter<'_>,
    ) -> core::fmt::Result {
        Printable::fmt(&self.0, ctx, state, f)
    }
}

impl<T: Type + Parsable<Arg = (), Parsed = TypePtr<T>>> Parsable for TypePtr<T> {
    type Arg = ();
    type Parsed = Self;

    fn parse<'a>(
        state_stream: &mut StateStream<'a>,
        arg: Self::Arg,
    ) -> ParseResult<'a, Self::Parsed> {
        let loc = state_stream.loc();
        spaced(TypeId::parser(()))
            .then(move |type_id| {
                let loc = loc.clone();
                combine::parser(move |parsable_state: &mut StateStream<'a>| {
                    if type_id != T::get_type_id_static() {
                        input_err!(
                            loc.clone(),
                            "Expected type {}, but found {}",
                            T::get_type_id_static().disp(parsable_state.state.ctx),
                            type_id.disp(parsable_state.state.ctx)
                        )?
                    }
                    T::parser(arg).parse_stream(parsable_state).into()
                })
            })
            .parse_stream(state_stream)
            .into_result()
    }
}

impl<T: Type> Verify for TypePtr<T> {
    fn verify(&self, ctx: &Context) -> Result<()> {
        self.0.verify(ctx)
    }
>>>>>>> 4e8e400e
}<|MERGE_RESOLUTION|>--- conflicted
+++ resolved
@@ -14,10 +14,6 @@
 use crate::dialect::{Dialect, DialectName};
 use crate::error::Result;
 use crate::identifier::Identifier;
-<<<<<<< HEAD
-use crate::input_err;
-=======
->>>>>>> 4e8e400e
 use crate::irfmt::parsers::spaced;
 use crate::location::Located;
 use crate::parsable::{Parsable, ParseResult, ParserFn, StateStream};
@@ -295,50 +291,6 @@
     }
 }
 
-impl Printable for TypeObj {
-    fn fmt(
-        &self,
-        ctx: &Context,
-        state: &printable::State,
-        f: &mut std::fmt::Formatter<'_>,
-    ) -> std::fmt::Result {
-        self.get_type_id().fmt(ctx, state, f)?;
-        Printable::fmt(self.deref(), ctx, state, f)
-    }
-}
-
-impl Parsable for Ptr<TypeObj> {
-    type Arg = ();
-    type Parsed = Self;
-
-    fn parse<'a>(
-        state_stream: &mut StateStream<'a>,
-        _arg: Self::Arg,
-    ) -> ParseResult<'a, Self::Parsed> {
-        let loc = state_stream.loc();
-        let type_id_parser = spaced(TypeId::parser(()));
-
-        let mut type_parser = type_id_parser.then(move |type_id: TypeId| {
-            // This clone is to satify the borrow checker.
-            let loc = loc.clone();
-            combine::parser(move |parsable_state: &mut StateStream<'a>| {
-                let state = &parsable_state.state;
-                let dialect = state
-                    .ctx
-                    .dialects
-                    .get(&type_id.dialect)
-                    .expect("Dialect name parsed but dialect isn't registered");
-                let Some(type_parser) = dialect.types.get(&type_id) else {
-                    input_err!(loc.clone(), "Unregistered type {}", type_id.disp(state.ctx))?
-                };
-                type_parser(&(), ()).parse_stream(parsable_state).into()
-            })
-        });
-
-        type_parser.parse_stream(state_stream).into_result()
-    }
-}
-
 impl Eq for TypeObj {}
 
 impl Hash for TypeObj {
@@ -365,8 +317,6 @@
     }
 }
 
-<<<<<<< HEAD
-=======
 impl Printable for TypeObj {
     fn fmt(
         &self,
@@ -411,13 +361,10 @@
     }
 }
 
->>>>>>> 4e8e400e
 impl Verify for TypeObj {
     fn verify(&self, ctx: &Context) -> Result<()> {
         self.as_ref().verify(ctx)
     }
-<<<<<<< HEAD
-=======
 }
 
 /// A wrapper around [`Ptr<TypeObj>`](TypeObj) with the underlying [Type] statically marked.
@@ -532,5 +479,4 @@
     fn verify(&self, ctx: &Context) -> Result<()> {
         self.0.verify(ctx)
     }
->>>>>>> 4e8e400e
 }
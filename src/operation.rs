//! An operation is the basic unit of execution in the IR.
//! The general idea is similar to MLIR's
//! [Operation](https://mlir.llvm.org/docs/LangRef/#operations)

use std::marker::PhantomData;

use combine::{attempt, parser::char::spaces, token, Parser};
use thiserror::Error;

use crate::{
    attribute::AttributeDict,
    basic_block::BasicBlock,
    common_traits::{Named, Verify},
    context::{private::ArenaObj, ArenaCell, Context, Ptr},
<<<<<<< HEAD
    debug_info::{self},
    error::Result,
    identifier::Identifier,
    input_err,
    irfmt::{
        parsers::spaced,
        printers::{self, PrinterCheck},
    },
=======
    debug_info,
    error::Result,
    identifier::Identifier,
    input_err,
    irfmt::parsers::{location, spaced},
>>>>>>> 4e8e400e
    linked_list::{private, LinkedList},
    location::{Located, Location},
    op::{self, OpId, OpObj},
    parsable::{self, Parsable, ParseResult, StateStream},
<<<<<<< HEAD
    printable::{self, ListSeparator, Printable},
=======
    printable::{self, Printable},
>>>>>>> 4e8e400e
    r#type::{TypeObj, Typed},
    region::Region,
    use_def_lists::{DefNode, DefTrait, DefUseParticipant, Use, UseNode, Value},
    vec_exns::VecExtns,
    verify_err,
};

/// Represents the result of an [Operation].
pub(crate) struct OpResult {
    /// The def containing the list of this result's uses.
    pub(crate) def: DefNode<Value>,
    /// Get the [Operation] that this is a result of.
    def_op: Ptr<Operation>,
    /// Index of this result in the [Operation] that this is part of.
    res_idx: usize,
    /// [Type](crate::type::Type) of this operation result.
    ty: Ptr<TypeObj>,
}

impl OpResult {
    /// Get the [Type](crate::type::Type) of this operation result.
    pub fn get_type(&self) -> Ptr<TypeObj> {
        self.ty
    }
}

impl Typed for OpResult {
    fn get_type(&self, _ctx: &Context) -> Ptr<TypeObj> {
        self.get_type()
    }
}

impl Printable for OpResult {
    fn fmt(
        &self,
        ctx: &Context,
        _state: &printable::State,
        f: &mut std::fmt::Formatter<'_>,
    ) -> std::fmt::Result {
        write!(f, "{}", self.unique_name(ctx))
    }
}

impl From<&OpResult> for Value {
    fn from(value: &OpResult) -> Self {
        Value::OpResult {
            op: value.def_op,
            res_idx: value.res_idx,
        }
    }
}

impl Printable for Vec<OpResult> {
    fn fmt(
        &self,
        ctx: &Context,
        state: &printable::State,
        f: &mut std::fmt::Formatter<'_>,
    ) -> std::fmt::Result {
        let sep = ListSeparator::Char(',');
        let results = self.iter().map(|r| r.unique_name(ctx));
        printers::iter_with_sep(results, sep).fmt(ctx, state, f)?;
        Ok(())
    }
}

impl Named for OpResult {
    fn given_name(&self, ctx: &Context) -> Option<String> {
        debug_info::get_operation_result_name(ctx, self.def_op, self.res_idx)
    }

    fn id(&self, _ctx: &Context) -> String {
        format!("{}_res{}", self.def_op.make_name("op"), self.res_idx)
    }
}

/// Links an [Operation] with other operations and the container [BasicBlock]
pub struct BlockLinks {
    /// Parent block of this operation.
    pub parent_block: Option<Ptr<BasicBlock>>,
    /// The next operation in the basic block's list of operations.
    pub next_op: Option<Ptr<Operation>>,
    /// The previous operation in the basic block's list of operations.
    pub prev_op: Option<Ptr<Operation>>,
}

impl BlockLinks {
    pub fn new_unlinked() -> BlockLinks {
        BlockLinks {
            parent_block: None,
            next_op: None,
            prev_op: None,
        }
    }
}

/// Basic unit of execution. May or may not be in a [BasicBlock].
pub struct Operation {
    /// OpId of self.
    pub(crate) opid: OpId,
    /// A [Ptr] to self.
    pub(crate) self_ptr: Ptr<Operation>,
    /// [Results](OpResult) defined by self.
    pub(crate) results: Vec<OpResult>,
    /// [Operand]s used by self.
    pub(crate) operands: Vec<Operand<Value>>,
    /// Control-flow-graph successors.
    pub(crate) successors: Vec<Operand<Ptr<BasicBlock>>>,
    /// Links to the parent [BasicBlock] and
    /// previous and next [Operation]s in the block.
    pub(crate) block_links: BlockLinks,
    /// A dictionary of attributes.
    pub attributes: AttributeDict,
    /// Regions contained inside this operation.
    pub(crate) regions: Vec<Ptr<Region>>,
    /// Source location of this operation.
    loc: Location,
}

impl PartialEq for Operation {
    fn eq(&self, other: &Self) -> bool {
        self.self_ptr == other.self_ptr
    }
}

impl private::LinkedList for Operation {
    type ContainerType = BasicBlock;
    fn set_next(&mut self, next: Option<Ptr<Self>>) {
        self.block_links.next_op = next;
    }
    fn set_prev(&mut self, prev: Option<Ptr<Self>>) {
        self.block_links.prev_op = prev;
    }
    fn set_container(&mut self, container: Option<Ptr<BasicBlock>>) {
        self.block_links.parent_block = container;
    }
}

impl LinkedList for Operation {
    fn get_next(&self) -> Option<Ptr<Self>> {
        self.block_links.next_op
    }
    fn get_prev(&self) -> Option<Ptr<Self>> {
        self.block_links.prev_op
    }
    fn get_container(&self) -> Option<Ptr<BasicBlock>> {
        self.block_links.parent_block
    }
}

impl Operation {
    /// Create a new, unlinked (i.e., not in a basic block) operation.
    pub fn new(
        ctx: &mut Context,
        opid: OpId,
        result_types: Vec<Ptr<TypeObj>>,
        operands: Vec<Value>,
        num_regions: usize,
    ) -> Ptr<Operation> {
        let f = |self_ptr: Ptr<Operation>| Operation {
            opid,
            self_ptr,
            results: vec![],
            operands: vec![],
            successors: vec![],
            block_links: BlockLinks::new_unlinked(),
            attributes: AttributeDict::default(),
            regions: vec![],
            loc: Location::Unknown,
        };

        // Create the new Operation.
        let newop = Self::alloc(ctx, f);
        // Update the results (we can't do this easily during creation).
        let results = result_types
            .into_iter()
            .enumerate()
            .map(|(res_idx, ty)| OpResult {
                def: DefNode::new(),
                def_op: newop,
                ty,
                res_idx,
            })
            .collect();
        newop.deref_mut(ctx).results = results;
        // Update the operands (we can't do this easily during creation).
        let operands = operands
            .iter()
            .enumerate()
            .map(|(opd_idx, def)| Operand::new(ctx, *def, newop, opd_idx))
            .collect();
        newop.deref_mut(ctx).operands = operands;
        newop.deref_mut(ctx).regions = Vec::new_init(num_regions, |_| Region::new(ctx, newop));

        newop
    }

    /// Number of results this operation has.
    pub fn get_num_results(&self) -> usize {
        self.results.len()
    }

    /// Get idx'th result as a Value.
    pub fn get_result(&self, idx: usize) -> Option<Value> {
        self.results.get(idx).map(|res| res.into())
    }

    /// Get an iterator over the results of this operation.
    pub fn results(&self) -> Results<'_> {
        Results::new(&self.results)
    }

    /// Does any result of this operation have a use?
    pub fn has_use(&self) -> bool {
        self.results.iter().any(|res| res.def.has_use())
    }

    /// Total number of uses (across all results).
    pub fn num_uses(&self) -> usize {
        self.results
            .iter()
            .fold(0, |count, res| count + res.def.num_uses())
    }

    /// Get type of the idx'th result.
    pub fn get_type(&self, idx: usize) -> Option<Ptr<TypeObj>> {
        self.results.get(idx).map(|res| res.ty)
    }

    /// Get number of operands.
    pub fn get_num_operands(&self) -> usize {
        self.operands.len()
    }

    /// Get a reference to the opd_idx'th operand.
    pub fn get_operand(&self, opd_idx: usize) -> Option<Value> {
        self.operands.get(opd_idx).map(|opd| opd.get_def())
    }

    /// Get an iterator over the results of this operation.
    pub fn operands(&self) -> impl Iterator<Item = Value> + '_ {
        self.operands.iter().map(Operand::get_def)
    }

    /// Replace opd_idx'th operand with `other`.
    pub fn replace_operand(&mut self, ctx: &Context, opd_idx: usize, other: Value) {
        self.operands
            .get_mut(opd_idx)
            .unwrap_or_else(|| panic!("No operand at index {}", opd_idx))
            .replace(ctx, other);
    }

    /// Get number of successors
    pub fn get_num_successors(&self) -> usize {
        self.successors.len()
    }

    /// Get a reference to the opd_idx'th successor.
    pub fn get_successor(&self, opd_idx: usize) -> Option<Ptr<BasicBlock>> {
        self.successors.get(opd_idx).map(|succ| succ.get_def())
    }

    /// Replace opd_idx'th successor with `other`.
    pub fn replace_successor(&mut self, ctx: &Context, opd_idx: usize, other: Ptr<BasicBlock>) {
        self.successors
            .get_mut(opd_idx)
            .unwrap_or_else(|| panic!("No successor at index {}", opd_idx))
            .replace(ctx, other);
    }

    /// Get an iterator on the successors.
    pub fn successors(&self) -> impl Iterator<Item = Ptr<BasicBlock>> + '_ {
        self.successors.iter().map(|opd| opd.get_def())
    }

    /// Create an OpObj corresponding to self.
    pub fn get_op(ptr: Ptr<Self>, ctx: &Context) -> OpObj {
        op::from_operation(ctx, ptr)
    }

    pub fn regions(&self) -> &[Ptr<Region>] {
        &self.regions
    }

    /// Get a [Ptr] to the `reg_idx`th region.
    pub fn get_region(&self, reg_idx: usize) -> Option<Ptr<Region>> {
        self.regions.get(reg_idx).cloned()
    }

    /// Add a new empty region to the operation and return its [Ptr].
    pub fn add_region(ptr: Ptr<Self>, ctx: &mut Context) -> Ptr<Region> {
        let region = Region::new(ctx, ptr);
        ptr.deref_mut(ctx).regions.push(region);
        region
    }

    /// Erase `reg_idx`'th region.
    pub fn erase_region(ptr: Ptr<Self>, ctx: &mut Context, reg_idx: usize) {
        let reg = *ptr.deref(ctx).regions.get(reg_idx).unwrap();
        Region::drop_all_uses(reg, ctx);
        ptr.deref_mut(ctx).regions.remove(reg_idx);
        ArenaObj::dealloc(reg, ctx);
    }

    /// Get the OpId of the Op of this Operation.
    pub fn get_opid(&self) -> OpId {
        self.opid.clone()
    }

    /// Drop all uses that this operation holds.
    pub fn drop_all_uses(ptr: Ptr<Self>, ctx: &Context) {
        // The operands cease to be a use of their definitions.
        let operands = std::mem::take(&mut (ptr.deref_mut(ctx).operands));
        for opd in operands {
            opd.drop(ctx);
        }
        // The successors cease to be a use of their definitions.
        let successors = std::mem::take(&mut (ptr.deref_mut(ctx).successors));
        for succ in successors {
            succ.drop(ctx);
        }

        let regions = ptr.deref(ctx).regions.clone();
        for region in regions {
            Region::drop_all_uses(region, ctx);
        }
    }

    /// Unlink and deallocate this operation and everything that it contains.
    /// There must not be any uses.
    pub fn erase(ptr: Ptr<Self>, ctx: &mut Context) {
        Self::drop_all_uses(ptr, ctx);
        assert!(
            !ptr.deref(ctx).has_use(),
            "Operation with use(s) being erased"
        );
        if ptr.is_linked(ctx) {
            ptr.unlink(ctx);
        }
        ArenaObj::dealloc(ptr, ctx);
    }

    /// Get a reference to the idx'th result.
    pub(crate) fn get_result_ref(&self, idx: usize) -> Option<&OpResult> {
        self.results.get(idx)
    }

    /// Get a mutable reference to the idx'th result.
    pub(crate) fn get_result_mut(&mut self, idx: usize) -> Option<&mut OpResult> {
        self.results.get_mut(idx)
    }

    /// Get a reference to the opd_idx'th operand.
    pub(crate) fn get_operand_ref(&self, opd_idx: usize) -> Option<&Operand<Value>> {
        self.operands.get(opd_idx)
    }

    /// Get a mutable reference to the opd_idx'th operand.
    pub(crate) fn get_operand_mut(&mut self, opd_idx: usize) -> Option<&mut Operand<Value>> {
        self.operands.get_mut(opd_idx)
    }

    /// Get a reference to the opd_idx'th successor.
    pub(crate) fn get_successor_ref(&self, opd_idx: usize) -> Option<&Operand<Ptr<BasicBlock>>> {
        self.successors.get(opd_idx)
    }

    /// Get a mutable reference to the opd_idx'th successor.
    pub(crate) fn get_successor_mut(
        &mut self,
        opd_idx: usize,
    ) -> Option<&mut Operand<Ptr<BasicBlock>>> {
        self.successors.get_mut(opd_idx)
    }
}

impl ArenaObj for Operation {
    fn get_arena(ctx: &Context) -> &ArenaCell<Self> {
        &ctx.operations
    }
    fn get_arena_mut(ctx: &mut Context) -> &mut ArenaCell<Self> {
        &mut ctx.operations
    }
    fn dealloc_sub_objects(ptr: Ptr<Self>, ctx: &mut Context) {
        let regions = ptr.deref(ctx).regions.clone();
        for region in regions {
            ArenaObj::dealloc(region, ctx);
        }
    }
    fn get_self_ptr(&self, _ctx: &Context) -> Ptr<Self> {
        self.self_ptr
    }
}

/// Container for a [Use] in an [Operation].
pub struct Operand<T: DefUseParticipant> {
    pub(crate) r#use: UseNode<T>,
    /// This is the `opd_idx`'th operand of [user_op](Self::user_op).
    pub(crate) opd_idx: usize,
    /// The [Operation] that contains this [Use]
    pub(crate) user_op: Ptr<Operation>,
}

impl<T: DefUseParticipant + DefTrait> Operand<T> {
    /// Get the definition of this use.
    fn get_def(&self) -> T {
        self.r#use.get_def()
    }

    /// Drop this use, removing self from list of its definition's uses.
    fn drop(&self, ctx: &Context) {
        self.get_def().get_defnode_mut(ctx).remove_use(self.into());
    }

    /// Replace this operand to use another definition.
    fn replace(&mut self, ctx: &Context, other: T) {
        let user_op = self.user_op;
        let opd_idx = self.opd_idx;
        self.drop(ctx);
        *self = Self::new(ctx, other, user_op, opd_idx);
    }

    /// As `user_op`'s `opd_idx`'th operand, create a new Operand.
    fn new(ctx: &Context, def: T, user_op: Ptr<Operation>, opd_idx: usize) -> Operand<T> {
        Operand {
            r#use: def.get_defnode_mut(ctx).add_use(
                def,
                Use {
                    op: user_op,
                    opd_idx,
                    _dummy: PhantomData,
                },
            ),
            user_op,
            opd_idx,
        }
    }
}

impl<T: DefUseParticipant> From<&Operand<T>> for Use<T> {
    fn from(value: &Operand<T>) -> Self {
        Use {
            op: value.user_op,
            opd_idx: value.opd_idx,
            _dummy: PhantomData,
        }
    }
}

impl<T: DefUseParticipant + Named> Printable for Operand<T> {
    fn fmt(
        &self,
        ctx: &Context,
        _state: &printable::State,
        f: &mut core::fmt::Formatter<'_>,
    ) -> core::fmt::Result {
        write!(f, "{}", self.r#use.get_def().unique_name(ctx))
    }
}

impl<T: DefUseParticipant + Typed> Typed for Operand<T> {
    fn get_type(&self, ctx: &Context) -> Ptr<TypeObj> {
        self.r#use.get_def().get_type(ctx)
    }
}

#[derive(Error, Debug)]
#[error("operand is not a use of its def")]
pub struct DefUseVerifyErr;

impl<T: DefUseParticipant + DefTrait> Verify for Operand<T> {
    fn verify(&self, ctx: &Context) -> Result<()> {
        if !self
            .r#use
            .get_def()
            .get_defnode_ref(ctx)
            .has_use_of(&self.into())
        {
            let loc = self.user_op.deref(ctx).loc();
            verify_err!(loc, DefUseVerifyErr)
        } else {
            Ok(())
        }
    }
}

impl Verify for Operation {
    fn verify(&self, ctx: &Context) -> Result<()> {
        for attr in self.attributes.values() {
            attr.verify(ctx)?;
            attr.verify_interfaces(ctx)?;
        }
        for opd in &self.operands {
            opd.verify(ctx)?;
        }
        for region in &self.regions {
            region.verify(ctx)?;
        }
        Self::get_op(self.self_ptr, ctx).verify(ctx)?;
        Self::get_op(self.self_ptr, ctx).verify_interfaces(ctx)
    }
}

impl Printable for Operation {
    fn fmt(
        &self,
        ctx: &Context,
        state: &printable::State,
        f: &mut core::fmt::Formatter<'_>,
    ) -> core::fmt::Result {
        Self::get_op(self.self_ptr, ctx).fmt(ctx, state, f)
    }
}

impl Located for Operation {
    fn loc(&self) -> Location {
        self.loc.clone()
    }

    fn set_loc(&mut self, loc: Location) {
        self.loc = loc;
    }
}

impl Parsable for Operation {
    type Arg = ();
    type Parsed = Ptr<Operation>;

    // Look for either of
    // - res_1, res_2, ..., res_n = opid
    // - opid
    // and hand it over to the Op specific parser.
    fn parse<'a>(
        state_stream: &mut parsable::StateStream<'a>,
        _arg: Self::Arg,
    ) -> ParseResult<'a, Self::Parsed> {
        let loc = state_stream.loc();
        let _src = loc
            .source()
            .expect("Location from Parsable must be Location::SrcPos");

        let results_opid = combine::optional(attempt(
            spaces()
                .with(combine::sep_by::<Vec<_>, _, _, _>(
                    (location(), Identifier::parser(())).skip(spaces()),
                    token(',').skip(spaces()),
                ))
                .skip(spaced(token('='))),
        ))
        .and(spaced(OpId::parser(())));

        results_opid
            .then(|(results_opt, opid)| {
                let loc = loc.clone();
                let results: Vec<_> = results_opt
                    .unwrap_or(vec![])
                    .into_iter()
                    .map(|(res_loc, id)| (id, (res_loc)))
                    .collect();
                combine::parser(move |parsable_state: &mut StateStream<'a>| {
                    let state = &parsable_state.state;
                    let dialect = state
                        .ctx
                        .dialects
                        .get(&opid.dialect)
                        .expect("Dialect name parsed but dialect isn't registered");
                    let Some(opid_parser) = dialect.ops.get(&opid) else {
                        input_err!(loc.clone(), "Unregistered Op {}", opid.disp(state.ctx))?
                    };
                    opid_parser(&(), results.clone())
                        .parse_stream(parsable_state)
                        .map(|op| op.get_operation())
                        .into()
                })
            })
            .parse_stream(state_stream)
            .map(|op| {
                op.deref_mut(state_stream.state.ctx).set_loc(loc);
                op
            })
            .into()
    }
<<<<<<< HEAD
}

#[derive(Clone)]
pub struct Results<'a> {
    results: &'a [OpResult],
}

impl<'a> Results<'a> {
    fn new(results: &'a [OpResult]) -> Self {
        Self { results }
    }

    pub fn len(&self) -> usize {
        self.results.len()
    }

    pub fn is_empty(&self) -> bool {
        self.results.is_empty()
    }

    pub fn get(&self, idx: usize) -> Option<Value> {
        self.results.get(idx).map(|res| res.into())
    }

    pub fn iter(&self) -> impl Iterator<Item = Value> + '_ {
        self.results.iter().map(|res| res.into())
    }
}

impl Printable for Results<'_> {
    fn fmt(
        &self,
        ctx: &Context,
        state: &printable::State,
        f: &mut std::fmt::Formatter<'_>,
    ) -> std::fmt::Result {
        let sep = ListSeparator::Char(',');
        let results = self.results.iter().map(|r| r.unique_name(ctx));
        printers::iter_with_sep(results, sep).fmt(ctx, state, f)?;
        Ok(())
    }
}

impl<'a> PrinterCheck for Results<'a> {
    fn check(&self, _ctx: &Context) -> bool {
        !self.is_empty()
    }
=======
>>>>>>> 4e8e400e
}<|MERGE_RESOLUTION|>--- conflicted
+++ resolved
@@ -12,31 +12,19 @@
     basic_block::BasicBlock,
     common_traits::{Named, Verify},
     context::{private::ArenaObj, ArenaCell, Context, Ptr},
-<<<<<<< HEAD
-    debug_info::{self},
+    debug_info,
     error::Result,
     identifier::Identifier,
     input_err,
     irfmt::{
-        parsers::spaced,
+        parsers::{location, spaced},
         printers::{self, PrinterCheck},
     },
-=======
-    debug_info,
-    error::Result,
-    identifier::Identifier,
-    input_err,
-    irfmt::parsers::{location, spaced},
->>>>>>> 4e8e400e
     linked_list::{private, LinkedList},
     location::{Located, Location},
     op::{self, OpId, OpObj},
     parsable::{self, Parsable, ParseResult, StateStream},
-<<<<<<< HEAD
     printable::{self, ListSeparator, Printable},
-=======
-    printable::{self, Printable},
->>>>>>> 4e8e400e
     r#type::{TypeObj, Typed},
     region::Region,
     use_def_lists::{DefNode, DefTrait, DefUseParticipant, Use, UseNode, Value},
@@ -619,7 +607,6 @@
             })
             .into()
     }
-<<<<<<< HEAD
 }
 
 #[derive(Clone)]
@@ -667,6 +654,4 @@
     fn check(&self, _ctx: &Context) -> bool {
         !self.is_empty()
     }
-=======
->>>>>>> 4e8e400e
 }
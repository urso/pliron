mod irfmt;
mod macro_attr;

mod derive_attr;
mod derive_op;
<<<<<<< HEAD
mod derive_parseable;
=======
>>>>>>> 4e8e400e
mod derive_printable;
mod derive_shared;
mod derive_type;

use proc_macro::TokenStream;

/// The `#[def_attribute(...)]` proc macro.
///
/// The macro can be used to annotate a Rust struct as a new IR attribute.
///
/// The argument to the macro is the fully qualified name of the attribute in the form of
/// `"dialect.attribute_name"`.
///
/// The macro will leave the struct definition unchanged, but it will generate an implementation of
/// the pliron::Attribute trait and implements other internal traits and types resources required
/// to use the IR attribute.
///
/// Usage:
///
/// ```ignore
/// #[def_attribute("my_dialect.attribute")]
/// #[derive(Debug, Clone, PartialEq, Eq)]
/// pub struct StringAttr(String);
/// ```
///
/// **Note**: pre-requisite traits for `Attribute` must already be implemented.
///         Additionaly, PartialEq must be implemented by the type.
#[proc_macro_attribute]
pub fn def_attribute(args: TokenStream, input: TokenStream) -> TokenStream {
    to_token_stream(derive_attr::def_attribute(args, input))
}

/// The `#[def_type(...)]` proc macro.
///
/// The macro can be used to annotate a Rust struct as a new IR type.
///
/// The argument to the macro is the fully qualified name of the type in the form of
/// `"dialect.type_name"`.
///
/// The macro will leave the struct definition unchanged, but it will generate an implementation of
/// the pliron::Type trait and implements other internal traits and types resources required
/// to use the IR type.
///
/// Usage:
///
/// ```ignore
/// #[def_type("my_dialect.unit")]
/// #[derive(Debug, Clone, PartialEq, Eq, Hash)]
/// pub struct UnitType();
/// ```
///
/// **Note**: pre-requisite traits for `Type` must already be implemented.
///         Additionaly, Hash and Eq must be implemented by the rust type.
#[proc_macro_attribute]
pub fn def_type(args: TokenStream, input: TokenStream) -> TokenStream {
    to_token_stream(derive_type::def_type(args, input))
}

/// The `#[def_op(...)]` proc macro.
///
/// The `#[def_op("dialect.op"]` can be used to to create a new IR operation.
///
/// The argument to the macro is the fully qualified name of the operation in the form of
/// `"dialect.op_name"`.
///
/// The macro assumes an empty struct and will add the `op: Ptr<Operation>` field used to access
/// the underlying Operation in the context.
///
/// The macro will automatically derive the `Clone` and `Copy` traits for the new struct
/// definition.
///
/// Usage:
///
/// ```ignore
/// #[def_op("my_dialect.op")]
/// pub struct MyOp {}
/// ```
///
/// The example will create a struct definition equivalent to:
///
/// ```ignore
/// #[derive(Clone, Copy)]
/// pub struct MyOp {
///   op: Ptr<Operation>,
/// }
/// ```
#[proc_macro_attribute]
pub fn def_op(args: TokenStream, input: TokenStream) -> TokenStream {
    to_token_stream(derive_op::def_op(args, input))
}

<<<<<<< HEAD
#[proc_macro_derive(Printable, attributes(dialect, ir_kind, ir_format))]
=======
/// The derive macro is normally used together with one of the `#[def_attribute]`, `#[def_type]` or
/// `#[def_op]` proc macros.
///
/// An optional format string can be provided to the derive macro using the `ir_format` attribute.
/// The `ir_kind` macro attribute is normally filled in by the `def_x` proc macros.
#[proc_macro_derive(Printable, attributes(ir_kind, ir_format))]
>>>>>>> 4e8e400e
pub fn derive_printable(input: TokenStream) -> TokenStream {
    to_token_stream(derive_printable::derive(input))
}

<<<<<<< HEAD
// Helper derive macro to accept internal attributes that we pass to Printable, Parsable and other
// derive macros. The dummy ensures that the injected attributes do not cause a compilation error if no other derive macro is used.
#[proc_macro_derive(DeriveAttribAcceptor, attributes(ir_kind))]
pub fn derive_attrib_dummy(_input: TokenStream) -> TokenStream {
    TokenStream::new()
}

#[proc_macro_derive(Parsable, attributes(dialect, ir_kind, ir_format))]
pub fn derive_parsable(input: TokenStream) -> TokenStream {
    to_token_stream(derive_parseable::derive(input))
}

#[proc_macro_derive(NotParsableType)]
pub fn derive_not_parsable_type(input: TokenStream) -> TokenStream {
    to_token_stream(derive_parseable::derive_not_parsable_type(input))
}

#[proc_macro_derive(NotParsableAttribute)]
pub fn derive_not_parsable_attribute(input: TokenStream) -> TokenStream {
    to_token_stream(derive_parseable::derive_not_parsable_attribute(input))
}

#[proc_macro_derive(NotParsableOp)]
pub fn derive_not_parsable_op(input: TokenStream) -> TokenStream {
    to_token_stream(derive_parseable::derive_not_parsable_op(input))
}

=======
>>>>>>> 4e8e400e
pub(crate) fn to_token_stream(res: syn::Result<proc_macro2::TokenStream>) -> TokenStream {
    let tokens = match res {
        Ok(tokens) => tokens,
        Err(error) => {
            let error = error.to_compile_error();
            quote::quote!(
                #error
            )
        }
    };
    TokenStream::from(tokens)
}

// Helper derive macro to accept internal attributes that we pass to Printable, Parsable and other
// derive macros. The helper ensures that the injected attributes do not cause a compilation error if no other derive macro is used.
#[doc(hidden)]
#[proc_macro_derive(DeriveAttribAcceptor, attributes(ir_kind))]
pub fn derive_attrib_dummy(_input: TokenStream) -> TokenStream {
    TokenStream::new()
}<|MERGE_RESOLUTION|>--- conflicted
+++ resolved
@@ -3,10 +3,7 @@
 
 mod derive_attr;
 mod derive_op;
-<<<<<<< HEAD
 mod derive_parseable;
-=======
->>>>>>> 4e8e400e
 mod derive_printable;
 mod derive_shared;
 mod derive_type;
@@ -98,26 +95,14 @@
     to_token_stream(derive_op::def_op(args, input))
 }
 
-<<<<<<< HEAD
-#[proc_macro_derive(Printable, attributes(dialect, ir_kind, ir_format))]
-=======
 /// The derive macro is normally used together with one of the `#[def_attribute]`, `#[def_type]` or
 /// `#[def_op]` proc macros.
 ///
 /// An optional format string can be provided to the derive macro using the `ir_format` attribute.
 /// The `ir_kind` macro attribute is normally filled in by the `def_x` proc macros.
 #[proc_macro_derive(Printable, attributes(ir_kind, ir_format))]
->>>>>>> 4e8e400e
 pub fn derive_printable(input: TokenStream) -> TokenStream {
     to_token_stream(derive_printable::derive(input))
-}
-
-<<<<<<< HEAD
-// Helper derive macro to accept internal attributes that we pass to Printable, Parsable and other
-// derive macros. The dummy ensures that the injected attributes do not cause a compilation error if no other derive macro is used.
-#[proc_macro_derive(DeriveAttribAcceptor, attributes(ir_kind))]
-pub fn derive_attrib_dummy(_input: TokenStream) -> TokenStream {
-    TokenStream::new()
 }
 
 #[proc_macro_derive(Parsable, attributes(dialect, ir_kind, ir_format))]
@@ -140,8 +125,6 @@
     to_token_stream(derive_parseable::derive_not_parsable_op(input))
 }
 
-=======
->>>>>>> 4e8e400e
 pub(crate) fn to_token_stream(res: syn::Result<proc_macro2::TokenStream>) -> TokenStream {
     let tokens = match res {
         Ok(tokens) => tokens,
